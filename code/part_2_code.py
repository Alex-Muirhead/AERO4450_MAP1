--- conflicted
+++ resolved
@@ -1,8 +1,3 @@
-"Hello Alex"
-"This is amazing!"
-
-"Hello Arlo That's ridiculous"
-
 """
 AERO4450 Major Assignment Part 2
 Authors: Alex Muirhead and Robert Watt
@@ -44,7 +39,6 @@
 n = 1 + 3*(1 + 3.76)
 MW = np.array([28, 32, 28, 18, 44])    # kg/kmol
 X3 = np.array(
-<<<<<<< HEAD
     [1/n, 3/n, 0.0, 0.0, 0.0]
 ) * p3b / (Ru * T3b)
 
@@ -54,10 +48,6 @@
 Cf = 0.002                             # skin friction coefficient
 
 # calculate the area for each point along the combustor
-=======
-        [1/n, 3/n, 0.0, 0.0, 0.0]
-    ) * p3b / (Ru * T3b)
->>>>>>> 6c2ca556
 
 
 def A(x, A3, Length=0.5):
@@ -154,48 +144,28 @@
 def dM2(M, X, x, Tt, T):
     Deff = 2 * np.sqrt(A(x, A3) / np.pi)
     return M**2 * ((1 + 0.5*(yb - 1)*M**2) / (1 - M**2)) * (
-<<<<<<< HEAD
         -2 * dAonA(x, A3)  # area change
         + (1 + yb*M**2)*dTtdx(X, M, Tt, x, T)/Tt  # total temperature change
         + yb*M**2 * 4 * Cf / Deff  # friction
     )
 
 
-=======
-        -2 * dAonA(x, A3) # area change
-        + (1 + yb*M**2)*dTtdx(X, M, Tt, x, T)/Tt #total temperature change
-        + yb*M**2 * 4 * Cf / Deff #friction
-    )
-
->>>>>>> 6c2ca556
 def arrhenius(T):
     return np.array([
         1.739e+09 * np.exp(-1.485e+05 / (Ru*T)),
         6.324e+07 * np.exp(-5.021e+04 / (Ru*T))
     ])
-<<<<<<< HEAD
-
-=======
->>>>>>> 6c2ca556
+
 
 def Kc(T):
     """Kc = Kp * pow(pRef/p, ν+...)"""
     # NOTE: Account for partial pressures
-<<<<<<< HEAD
-    Kf_i = np.array([pow(10, f(np.float64(T)))
-                     for f in logKfuncs]) * (pRef/(Ru*T))**(-1)
-=======
     Kf_i = np.array([pow(10, f(np.float64(T))) for f in logKfuncs])*(Ru*T/pRef)
->>>>>>> 6c2ca556
     forward = pow(Kf_i, maskF*ν)
     reverse = pow(Kf_i, maskR*ν)
     return np.prod(reverse, axis=1) / np.prod(forward, axis=1)
 
-<<<<<<< HEAD
-
-=======
-#return the gradient of the concentrations in time
->>>>>>> 6c2ca556
+
 def concentration_gradient(χ, M, Tt, T):
     """Return the gradient of the concentrations in time."""
     limit = (χ < 0)
@@ -261,17 +231,7 @@
 x, X, Tt, M = sol.t, sol.y[0:5], sol.y[5], np.sqrt(sol.y[6])
 
 
-<<<<<<< HEAD
 # calculate the static temperature from stagnation temperature and Mach number
-=======
-#Y = np.zeros( len(x), 5 )
-#for i in range(len(x)):
-#    for j in range(5):
-#        Y[i, j] = X[i, j] / np.sum(X[:j]) * (1 - YN2)
-
-
-#calculate the static temperature from stagnation temperature and Mach number
->>>>>>> 6c2ca556
 T = Tt * (1 + 0.5*(yb - 1) * M**2)**(-1)
 
 
